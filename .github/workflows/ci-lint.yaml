name: CI Lint and Sync
on: [push, pull_request]
jobs:
  lint:
    runs-on: ubuntu-latest
    steps:
      - uses: actions/checkout@v3
      - name: golangci-lint run
        uses: golangci/golangci-lint-action@v3
        with:
          version: v1.52.2
          skip-pkg-cache: true
<<<<<<< HEAD
          skip-build-cache: true -h
          args: --timeout=2m0s -v --disable staticcheck
=======
          skip-build-cache: true
          args: --timeout=5m0s -v
>>>>>>> d65fe98e
  bash-lint:
    runs-on: ubuntu-latest
    steps:
      - uses: actions/checkout@v3
      - name: Run Shellcheck
        uses: azohra/shell-linter@v0.6.0
        with:
          severity: "error"
  go-mod-tidy:
    runs-on: ubuntu-latest
    steps:
      - uses: actions/checkout@v3
      - uses: actions/setup-go@v3
        with:
          go-version: 1.19
      - name: go mod tidy
        run: |
          ./scripts/ci/check_go_modules.sh
  sync-readme:
    runs-on: ubuntu-latest
    steps:
      - uses: actions/checkout@v3
      - name: sync readme
        run: |
          ./scripts/ci/check_readme_in_sync.sh<|MERGE_RESOLUTION|>--- conflicted
+++ resolved
@@ -10,13 +10,8 @@
         with:
           version: v1.52.2
           skip-pkg-cache: true
-<<<<<<< HEAD
-          skip-build-cache: true -h
-          args: --timeout=2m0s -v --disable staticcheck
-=======
           skip-build-cache: true
           args: --timeout=5m0s -v
->>>>>>> d65fe98e
   bash-lint:
     runs-on: ubuntu-latest
     steps:
